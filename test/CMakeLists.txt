# Copyright (c) 2015-2016 The Khronos Group Inc.
#
# Licensed under the Apache License, Version 2.0 (the "License");
# you may not use this file except in compliance with the License.
# You may obtain a copy of the License at
#
#     http://www.apache.org/licenses/LICENSE-2.0
#
# Unless required by applicable law or agreed to in writing, software
# distributed under the License is distributed on an "AS IS" BASIS,
# WITHOUT WARRANTIES OR CONDITIONS OF ANY KIND, either express or implied.
# See the License for the specific language governing permissions and
# limitations under the License.

# Add a SPIR-V Tools unit test. Signature:
#   add_spvtools_unittest(
#     TARGET target_name
#     SRCS   src_file.h src_file.cpp
#     LIBS   lib1 lib2
#   )

if (NOT "${SPIRV_SKIP_TESTS}")
  if (TARGET gmock_main)
    message(STATUS "Found Google Mock, building tests.")
  else()
    message(STATUS "Did not find googletest, tests will not be built."
      "To enable tests place googletest in '<spirv-dir>/external/googletest'.")
  endif()
endif()

function(add_spvtools_unittest)
  if (NOT "${SPIRV_SKIP_TESTS}" AND TARGET gmock_main)
    set(one_value_args TARGET)
    set(multi_value_args SRCS LIBS)
    cmake_parse_arguments(
      ARG "" "${one_value_args}" "${multi_value_args}" ${ARGN})
    set(target test_${ARG_TARGET})
    add_executable(${target} ${ARG_SRCS})
    spvtools_default_compile_options(${target})
    if(${COMPILER_IS_LIKE_GNU})
      target_compile_options(${target} PRIVATE -Wno-undef)
    endif()
    if("${CMAKE_CXX_COMPILER_ID}" STREQUAL "MSVC")
      # Disable C4503 "decorated name length exceeded" warning,
      # triggered by some heavily templated types.
      # We don't care much about that in test code.
      # Important to do since we have warnings-as-errors.
      target_compile_options(${target} PRIVATE /wd4503)
    endif()
    target_include_directories(${target} PRIVATE
      ${SPIRV_HEADER_INCLUDE_DIR}
      ${spirv-tools_SOURCE_DIR}
      ${spirv-tools_SOURCE_DIR}/include
      ${spirv-tools_SOURCE_DIR}/test
      ${spirv-tools_BINARY_DIR}
      ${gtest_SOURCE_DIR}/include
      ${gmock_SOURCE_DIR}/include
    )
    target_link_libraries(${target} PRIVATE ${ARG_LIBS})
    target_link_libraries(${target} PRIVATE gmock_main)
    add_test(NAME spirv-tools-${target} COMMAND ${target})
    set_property(TARGET ${target} PROPERTY FOLDER "SPIRV-Tools tests")
  endif()
endfunction()

set(TEST_SOURCES
  test_fixture.h
  unit_spirv.h

  assembly_context_test.cpp
  assembly_format_test.cpp
  binary_destroy_test.cpp
  binary_endianness_test.cpp
  binary_header_get_test.cpp
  binary_parse_test.cpp
  binary_strnlen_s_test.cpp
  binary_to_text_test.cpp
  binary_to_text.literal_test.cpp
  comment_test.cpp
  enum_string_mapping_test.cpp
  enum_set_test.cpp
  ext_inst.glsl_test.cpp
  ext_inst.opencl_test.cpp
  fix_word_test.cpp
  generator_magic_number_test.cpp
  hex_float_test.cpp
  immediate_int_test.cpp
  libspirv_macros_test.cpp
  named_id_test.cpp
  name_mapper_test.cpp
  opcode_make_test.cpp
  opcode_require_capabilities_test.cpp
  opcode_split_test.cpp
  opcode_table_get_test.cpp
  operand_capabilities_test.cpp
  operand_test.cpp
  operand_pattern_test.cpp
  software_version_test.cpp
  target_env_test.cpp
  text_advance_test.cpp
  text_destroy_test.cpp
  text_literal_test.cpp
  text_start_new_inst_test.cpp
  text_to_binary.annotation_test.cpp
  text_to_binary.barrier_test.cpp
  text_to_binary.constant_test.cpp
  text_to_binary.control_flow_test.cpp
  text_to_binary_test.cpp
  text_to_binary.debug_test.cpp
  text_to_binary.device_side_enqueue_test.cpp
  text_to_binary.extension_test.cpp
  text_to_binary.function_test.cpp
  text_to_binary.group_test.cpp
  text_to_binary.image_test.cpp
  text_to_binary.literal_test.cpp
  text_to_binary.memory_test.cpp
  text_to_binary.misc_test.cpp
  text_to_binary.mode_setting_test.cpp
  text_to_binary.pipe_storage_test.cpp
  text_to_binary.type_declaration_test.cpp
  text_to_binary.subgroup_dispatch_test.cpp
  text_word_get_test.cpp

  unit_spirv.cpp
)

add_spvtools_unittest(
  TARGET spirv_unit_tests
  SRCS ${TEST_SOURCES}
  LIBS ${SPIRV_TOOLS})

add_spvtools_unittest(
  TARGET diagnostic
  SRCS diagnostic_test.cpp
  LIBS ${SPIRV_TOOLS})

add_spvtools_unittest(
  TARGET c_interface
  SRCS c_interface_test.cpp
  LIBS ${SPIRV_TOOLS})

add_spvtools_unittest(
  TARGET cpp_interface
  SRCS cpp_interface_test.cpp
  LIBS SPIRV-Tools-opt)

add_spvtools_unittest(
  TARGET parse_number
  SRCS parse_number_test.cpp
  LIBS ${SPIRV_TOOLS})

add_spvtools_unittest(
  TARGET string_utils
  SRCS string_utils_test.cpp
  LIBS ${SPIRV_TOOLS})

add_spvtools_unittest(
  TARGET log
  SRCS log_test.cpp
  LIBS ${SPIRV_TOOLS})

add_spvtools_unittest(
  TARGET preserve_numeric_ids
  SRCS preserve_numeric_ids_test.cpp
  LIBS ${SPIRV_TOOLS})

add_spvtools_unittest(
  TARGET bit_stream
  SRCS bit_stream.cpp
  LIBS ${SPIRV_TOOLS})

<<<<<<< HEAD
add_subdirectory(comp)
=======
add_spvtools_unittest(
  TARGET huffman_codec
  SRCS huffman_codec.cpp
  LIBS ${SPIRV_TOOLS})

add_spvtools_unittest(
  TARGET move_to_front
  SRCS move_to_front_test.cpp
  LIBS ${SPIRV_TOOLS})

>>>>>>> 8d3882a4
add_subdirectory(opt)
add_subdirectory(stats)
add_subdirectory(val)<|MERGE_RESOLUTION|>--- conflicted
+++ resolved
@@ -169,9 +169,6 @@
   SRCS bit_stream.cpp
   LIBS ${SPIRV_TOOLS})
 
-<<<<<<< HEAD
-add_subdirectory(comp)
-=======
 add_spvtools_unittest(
   TARGET huffman_codec
   SRCS huffman_codec.cpp
@@ -182,7 +179,7 @@
   SRCS move_to_front_test.cpp
   LIBS ${SPIRV_TOOLS})
 
->>>>>>> 8d3882a4
+add_subdirectory(comp)
 add_subdirectory(opt)
 add_subdirectory(stats)
 add_subdirectory(val)